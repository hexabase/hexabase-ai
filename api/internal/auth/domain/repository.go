package domain

import (
	"context"
	"time"
)

// Repository defines the data access interface for authentication
type Repository interface {
	// User operations
	CreateUser(ctx context.Context, user *User) error
	GetUser(ctx context.Context, userID string) (*User, error)
	GetUserByExternalID(ctx context.Context, externalID, provider string) (*User, error)
	GetUserByEmail(ctx context.Context, email string) (*User, error)
	UpdateUser(ctx context.Context, user *User) error
	UpdateLastLogin(ctx context.Context, userID string) error

	// Session operations
	CreateSession(ctx context.Context, session *Session) error
	GetSession(ctx context.Context, sessionID string) (*Session, error)
	GetAllActiveSessions(ctx context.Context) ([]*Session, error)
	ListUserSessions(ctx context.Context, userID string) ([]*Session, error)
	UpdateSession(ctx context.Context, session *Session) error
	DeleteSession(ctx context.Context, sessionID string) error
	DeleteUserSessions(ctx context.Context, userID string, exceptSessionID string) error
	CleanupExpiredSessions(ctx context.Context, before time.Time) error

	// Auth state operations (Redis)
	StoreAuthState(ctx context.Context, state *AuthState) error
	GetAuthState(ctx context.Context, stateValue string) (*AuthState, error)
	DeleteAuthState(ctx context.Context, stateValue string) error

	// Refresh token operations (Redis)
	BlacklistRefreshToken(ctx context.Context, token string, expiresAt time.Time) error
	IsRefreshTokenBlacklisted(ctx context.Context, token string) (bool, error)

<<<<<<< HEAD
	// Session blocklist operations (Redis)
	BlockSession(ctx context.Context, sessionID string, expiresAt time.Time) error
	IsSessionBlocked(ctx context.Context, sessionID string) (bool, error)

=======
>>>>>>> 76e36a11
	// Security event operations
	CreateSecurityEvent(ctx context.Context, event *SecurityEvent) error
	ListSecurityEvents(ctx context.Context, filter SecurityLogFilter) ([]*SecurityEvent, error)
	CleanupOldSecurityEvents(ctx context.Context, before time.Time) error

	// User organization operations
	GetUserOrganizations(ctx context.Context, userID string) ([]string, error)
	GetUserWorkspaceGroups(ctx context.Context, userID, workspaceID string) ([]string, error)

	// Token hashing operations (infrastructure layer - pure crypto without business logic)
	HashToken(token string) (hashedToken string, salt string, err error)
	VerifyToken(plainToken, hashedToken, salt string) bool
}

// OAuthRepository defines the interface for OAuth operations
type OAuthRepository interface {
	// Provider configuration
	GetProviderConfig(provider string) (*ProviderConfig, error)

	// OAuth flow
	GetAuthURL(provider, state string, params map[string]string) (string, error)
	ExchangeCode(ctx context.Context, provider, code string) (*OAuthToken, error)
	GetUserInfo(ctx context.Context, provider string, token *OAuthToken) (*UserInfo, error)
	RefreshOAuthToken(ctx context.Context, provider string, refreshToken string) (*OAuthToken, error)
}

// KeyRepository defines the interface for key management
type KeyRepository interface {
	// RSA keys for JWT signing
	GetPrivateKey() ([]byte, error)
	GetPublicKey() ([]byte, error)
	GetJWKS() ([]byte, error)
	RotateKeys() error
}

// ProviderConfig represents OAuth provider configuration
type ProviderConfig struct {
	ClientID     string
	ClientSecret string
	RedirectURL  string
	Scopes       []string
	AuthURL      string
	TokenURL     string
	UserInfoURL  string
}

// OAuthToken represents OAuth tokens
type OAuthToken struct {
	AccessToken  string
	RefreshToken string
	TokenType    string
	ExpiresIn    int
	Scope        string
}<|MERGE_RESOLUTION|>--- conflicted
+++ resolved
@@ -34,13 +34,10 @@
 	BlacklistRefreshToken(ctx context.Context, token string, expiresAt time.Time) error
 	IsRefreshTokenBlacklisted(ctx context.Context, token string) (bool, error)
 
-<<<<<<< HEAD
 	// Session blocklist operations (Redis)
 	BlockSession(ctx context.Context, sessionID string, expiresAt time.Time) error
 	IsSessionBlocked(ctx context.Context, sessionID string) (bool, error)
 
-=======
->>>>>>> 76e36a11
 	// Security event operations
 	CreateSecurityEvent(ctx context.Context, event *SecurityEvent) error
 	ListSecurityEvents(ctx context.Context, filter SecurityLogFilter) ([]*SecurityEvent, error)
@@ -59,6 +56,7 @@
 type OAuthRepository interface {
 	// Provider configuration
 	GetProviderConfig(provider string) (*ProviderConfig, error)
+
 
 	// OAuth flow
 	GetAuthURL(provider, state string, params map[string]string) (string, error)
