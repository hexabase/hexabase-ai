--- conflicted
+++ resolved
@@ -270,7 +270,6 @@
 		s.logger.Error("failed to blacklist old refresh token", "error", err)
 	}
 
-<<<<<<< HEAD
 	// Block the old session ID to invalidate all access tokens associated with it
 	// This is a critical security operation - must not proceed if blocking fails
 	if err := s.repo.BlockSession(ctx, oldSessionID, session.ExpiresAt); err != nil {
@@ -278,9 +277,6 @@
 	}
 
 	// Infrastructure concerns: Hash new refresh token
-	hashedNewToken, newSalt, err := s.hashToken(tokenPair.RefreshToken)
-=======
-	// Infrastructure concerns: Hash and update session with new refresh token
 	// Parse new refresh token to extract selector and verifier
 	tokenParts, err := s.parseRefreshToken(tokenPair.RefreshToken)
 	if err != nil {
@@ -289,18 +285,16 @@
 
 	// Hash the new verifier
 	hashedNewToken, newSalt, err := s.hashToken(tokenParts.Verifier)
->>>>>>> 1eec6229
 	if err != nil {
 		return nil, fmt.Errorf("failed to hash new refresh token: %w", err)
 	}
 
-<<<<<<< HEAD
 	// Create new session with the new session ID
-	now := time.Now()
 	newSession := &domain.Session{
 		ID:           newSessionID,
 		UserID:       session.UserID,
 		RefreshToken: hashedNewToken,
+		RefreshTokenSelector: tokenParts.Selector,
 		Salt:         newSalt,
 		DeviceID:     session.DeviceID,
 		IPAddress:    clientIP,  // Update with current IP
@@ -319,14 +313,6 @@
 	// Delete the old session
 	if err := s.repo.DeleteSession(ctx, oldSessionID); err != nil {
 		s.logger.Error("failed to delete old session", "error", err, "old_session_id", oldSessionID)
-=======
-	session.RefreshToken = hashedNewToken
-	session.RefreshTokenSelector = tokenParts.Selector
-	session.Salt = newSalt
-	session.LastUsedAt = time.Now()
-	if err := s.repo.UpdateSession(ctx, session); err != nil {
-		return nil, fmt.Errorf("failed to update session: %w", err)
->>>>>>> 1eec6229
 	}
 
 	// Infrastructure concerns: Log security event
@@ -356,19 +342,6 @@
 
 	now := time.Now()
 	session := &domain.Session{
-<<<<<<< HEAD
-		ID:           sessionID,
-		UserID:       userID,
-		RefreshToken: hashedToken, // Store hashed token
-		Salt:         salt,        // Store salt
-		DeviceID:     deviceID,
-		IPAddress:    clientIP,
-		UserAgent:    userAgent,
-		ExpiresAt:    now.Add(30 * 24 * time.Hour), // 30 days
-		CreatedAt:    now,
-		LastUsedAt:   now,
-		Revoked:      false,
-=======
 		ID:                   sessionID, // Use the provided sessionID instead of generating new one
 		UserID:               userID,
 		RefreshToken:         hashedToken, // Store hashed verifier
@@ -381,7 +354,6 @@
 		CreatedAt:            now,
 		LastUsedAt:           now,
 		Revoked:              false,
->>>>>>> 1eec6229
 	}
 
 	if err := s.repo.CreateSession(ctx, session); err != nil {
