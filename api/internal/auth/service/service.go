package service

import (
	"context"
	"crypto/rand"
	"crypto/sha256"
	"encoding/base64"
	"fmt"
	"log/slog"
	"strings"
	"time"

	"github.com/golang-jwt/jwt/v5"
	"github.com/google/uuid"

	internalAuth "github.com/hexabase/hexabase-ai/api/internal/auth"
	"github.com/hexabase/hexabase-ai/api/internal/auth/domain"
)

// InternalAIOpsClaims defines the structure for the internal AIOps token.
type InternalAIOpsClaims struct {
	jwt.RegisteredClaims
	UserID            string   `json:"user_id"`
	OrgIDs            []string `json:"org_ids"`
	ActiveWorkspaceID string   `json:"active_workspace_id"`
	TokenType         string   `json:"token_type"`
}

const (
	legacySessionID           = "legacy-session"
	refreshTokenSeparator     = "."
	refreshTokenExpectedParts = 2
)

// RefreshTokenParts represents the parsed components of a refresh token
type RefreshTokenParts struct {
	Selector string
	Verifier string
}

type service struct {
	repo               domain.Repository
	oauthRepo          domain.OAuthRepository
	keyRepo            domain.KeyRepository
	tokenManager       *internalAuth.TokenManager
	tokenDomainService domain.TokenDomainService
	logger             *slog.Logger
	defaultTokenExpiry int // Default token expiry in seconds when claims don't have expiry info
}

// NewService creates a new auth service
func NewService(
	repo domain.Repository,
	oauthRepo domain.OAuthRepository,
	keyRepo domain.KeyRepository,
	tokenManager *internalAuth.TokenManager,
	tokenDomainService domain.TokenDomainService,
	logger *slog.Logger,
	defaultTokenExpiry int,
) domain.Service {
	return &service{
		repo:               repo,
		oauthRepo:          oauthRepo,
		keyRepo:            keyRepo,
		tokenManager:       tokenManager,
		tokenDomainService: tokenDomainService,
		logger:             logger,
		defaultTokenExpiry: defaultTokenExpiry,
	}
}

func (s *service) GetAuthURL(ctx context.Context, req *domain.LoginRequest) (string, string, error) {
	// Generate state
	stateBytes := make([]byte, 32)
	if _, err := rand.Read(stateBytes); err != nil {
		return "", "", fmt.Errorf("failed to generate state: %w", err)
	}
	state := base64.URLEncoding.EncodeToString(stateBytes)

	// Generate PKCE challenge if provided
	var codeChallenge string
	if req.CodeChallenge != "" {
		codeChallenge = req.CodeChallenge
	}

	// Store auth state
	authState := &domain.AuthState{
		State:         state,
		Provider:      req.Provider,
		RedirectURL:   req.RedirectURL,
		CodeChallenge: codeChallenge, // Store for later verification
		ExpiresAt:     time.Now().Add(10 * time.Minute),
		CreatedAt:     time.Now(),
	}

	if err := s.repo.StoreAuthState(ctx, authState); err != nil {
		return "", "", fmt.Errorf("failed to store auth state: %w", err)
	}

	// Get auth URL with parameters
	params := map[string]string{}
	if codeChallenge != "" {
		params["code_challenge"] = codeChallenge
		params["code_challenge_method"] = req.CodeChallengeMethod
	}

	authURL, err := s.oauthRepo.GetAuthURL(req.Provider, state, params)
	if err != nil {
		return "", "", fmt.Errorf("failed to get auth URL: %w", err)
	}

	return authURL, state, nil
}

func (s *service) HandleCallback(ctx context.Context, req *domain.CallbackRequest, clientIP, userAgent string) (*domain.AuthResponse, error) {
	// Get auth state once and perform all validations
	authState, err := s.repo.GetAuthState(ctx, req.State)
	if err != nil {
		return nil, fmt.Errorf("auth state not found: %w", err)
	}

	// Verify state
	if err := s.verifyAuthState(authState, clientIP); err != nil {
		return nil, fmt.Errorf("invalid state: %w", err)
	}

	// PKCE-related security enhancements
	if authState.CodeChallenge != "" {
		// If a code_challenge was set, the client MUST provide a code_verifier.
		if req.CodeVerifier == "" {
			s.logger.Warn("PKCE verifier missing", "state", req.State, "client_ip", clientIP)
			s.logSecurityEvent(ctx, "", "pkce_missing_verifier", "Client did not provide a code_verifier despite a code_challenge being set.", clientIP, userAgent, "warning")
			return nil, fmt.Errorf("PKCE error: code_verifier is required")
		}

		// Perform the PKCE verification.
		if err := s.verifyPKCE(authState, req.CodeVerifier); err != nil {
			// Log the failure and return a generic error to the client.
			s.logger.Warn("PKCE verification failed", "state", req.State, "error", err, "client_ip", clientIP)
			s.logSecurityEvent(ctx, "", "pkce_verification_failed", err.Error(), clientIP, userAgent, "warning")
			return nil, fmt.Errorf("PKCE verification failed")
		}
	}

	// Exchange code for tokens
	oauthToken, err := s.oauthRepo.ExchangeCode(ctx, authState.Provider, req.Code)
	if err != nil {
		return nil, fmt.Errorf("failed to exchange code: %w", err)
	}

	// Get user info from provider
	userInfo, err := s.oauthRepo.GetUserInfo(ctx, authState.Provider, oauthToken)
	if err != nil {
		return nil, fmt.Errorf("failed to get user info: %w", err)
	}

	// Find or create user
	user, err := s.repo.GetUserByExternalID(ctx, userInfo.ID, authState.Provider)
	if err != nil {
		// Create new user
		user = &domain.User{
			ID:          uuid.New().String(),
			ExternalID:  userInfo.ID,
			Provider:    authState.Provider,
			Email:       userInfo.Email,
			DisplayName: userInfo.Name,
			AvatarURL:   userInfo.Picture,
			CreatedAt:   time.Now(),
			UpdatedAt:   time.Now(),
			LastLoginAt: time.Now(),
		}

		if err := s.repo.CreateUser(ctx, user); err != nil {
			return nil, fmt.Errorf("failed to create user: %w", err)
		}

		// Log security event
		s.logSecurityEvent(ctx, user.ID, "user_created", "New user created via OAuth", clientIP, userAgent, "info")
	} else {
		// Update last login
		if err := s.repo.UpdateLastLogin(ctx, user.ID); err != nil {
			s.logger.Error("failed to update last login", "error", err)
		}
	}

	// Generate session ID first
	sessionID := uuid.New().String()

	// Generate tokens with session ID
	tokenPair, err := s.generateTokenPair(ctx, user, sessionID)
	if err != nil {
		return nil, fmt.Errorf("failed to generate tokens: %w", err)
	}

	// Create session with the pre-generated session ID
	if _, err := s.CreateSession(ctx, sessionID, user.ID, tokenPair.RefreshToken, "", clientIP, userAgent); err != nil {
		return nil, fmt.Errorf("failed to create session: %w", err)
	}

	// Clean up auth state
	if err := s.repo.DeleteAuthState(ctx, req.State); err != nil {
		s.logger.Error("failed to delete auth state", "error", err)
	}

	// Log security event
	s.logSecurityEvent(ctx, user.ID, "login_success", "Successful OAuth login", clientIP, userAgent, "info")

	return &domain.AuthResponse{
		User:         user,
		AccessToken:  tokenPair.AccessToken,
		RefreshToken: tokenPair.RefreshToken,
		TokenType:    tokenPair.TokenType,
		ExpiresIn:    tokenPair.ExpiresIn,
	}, nil
}

func (s *service) RefreshToken(ctx context.Context, refreshToken, clientIP, userAgent string) (*domain.TokenPair, error) {
	// Infrastructure concerns: Check if token is blacklisted
	blacklisted, err := s.repo.IsRefreshTokenBlacklisted(ctx, refreshToken)
	if err != nil {
		return nil, fmt.Errorf("failed to check token blacklist: %w", err)
	}
	if blacklisted {
		return nil, fmt.Errorf("refresh token is invalid")
	}

	// Infrastructure concerns: Get session by refresh token
	session, err := s.getSessionByRefreshToken(ctx, refreshToken)
	if err != nil {
		return nil, fmt.Errorf("session not found: %w", err)
	}

	// Check if session is expired
	now := time.Now()
	s.logger.Info("[DEBUG] RefreshToken: session expiry check", "session.ExpiresAt", session.ExpiresAt, "now", now, "expired", session.IsExpired())
	if session.IsExpired() {
			s.logger.Info("[DEBUG] RefreshToken: session is expired, returning error")
			return nil, fmt.Errorf("session has expired")
	}

	// Infrastructure concerns: Get user
	user, err := s.repo.GetUser(ctx, session.UserID)
	if err != nil {
		return nil, fmt.Errorf("user not found: %w", err)
	}

	// Store old session ID before creating new one
	oldSessionID := session.ID

	// Generate new session ID to invalidate old access tokens
	newSessionID := uuid.New().String()

	// Business logic: Create new claims without modifying the original session
	newClaims, err := s.tokenDomainService.RefreshToken(ctx, session, user)
	if err != nil {
		return nil, fmt.Errorf("refresh validation failed: %w", err)
	}

	// Update claims with new session ID after domain logic validation
	newClaims.SessionID = newSessionID

	// Infrastructure concerns: Generate token pair using new claims
	tokenPair, err := s.generateTokenPairFromClaims(ctx, newClaims)
	if err != nil {
		return nil, fmt.Errorf("failed to generate token pair: %w", err)
	}

	// Infrastructure concerns: Blacklist old refresh token
	if err := s.repo.BlacklistRefreshToken(ctx, refreshToken, session.ExpiresAt); err != nil {
		s.logger.Error("failed to blacklist old refresh token", "error", err)
	}

	// Block the old session ID to invalidate all access tokens associated with it
	// This is a critical security operation - must not proceed if blocking fails
	if err := s.repo.BlockSession(ctx, oldSessionID, session.ExpiresAt); err != nil {
		return nil, fmt.Errorf("failed to block old session: %w", err)
	}

	// Infrastructure concerns: Hash new refresh token
	// Parse new refresh token to extract selector and verifier
	tokenParts, err := s.parseRefreshToken(tokenPair.RefreshToken)
	if err != nil {
		return nil, fmt.Errorf("failed to parse new refresh token: %w", err)
	}

	// Hash the new verifier
	hashedNewToken, newSalt, err := s.hashToken(tokenParts.Verifier)
	if err != nil {
		return nil, fmt.Errorf("failed to hash new refresh token: %w", err)
	}

	// Create new session with the new session ID
	newSession := &domain.Session{
		ID:           newSessionID,
		UserID:       session.UserID,
		RefreshToken: hashedNewToken,
		RefreshTokenSelector: tokenParts.Selector,
		Salt:         newSalt,
		DeviceID:     session.DeviceID,
		IPAddress:    clientIP,  // Update with current IP
		UserAgent:    userAgent, // Update with current user agent
		ExpiresAt:    session.ExpiresAt,
		CreatedAt:    now,
		LastUsedAt:   now,
		Revoked:      false,
	}

	// Create the new session
	if err := s.repo.CreateSession(ctx, newSession); err != nil {
		return nil, fmt.Errorf("failed to create new session: %w", err)
	}

	// Delete the old session
	if err := s.repo.DeleteSession(ctx, oldSessionID); err != nil {
		s.logger.Error("failed to delete old session", "error", err, "old_session_id", oldSessionID)
	}

	// Infrastructure concerns: Log security event
	s.logSecurityEvent(ctx, user.ID, "token_refreshed", fmt.Sprintf("Access token refreshed, old session %s replaced with %s", oldSessionID, newSessionID), clientIP, userAgent, "info")

	return tokenPair, nil
}

func (s *service) CreateSession(ctx context.Context, sessionID, userID, refreshToken, deviceID, clientIP, userAgent string) (*domain.Session, error) {
	// Parse refresh token to extract selector and verifier
	tokenParts, err := s.parseRefreshToken(refreshToken)
	if err != nil {
		return nil, err
	}

	// Create temporary session for validation
	tempSession := &domain.Session{RefreshTokenSelector: tokenParts.Selector}
	if err := tempSession.ValidateRefreshTokenSelector(); err != nil {
		return nil, fmt.Errorf("invalid refresh token format: %w", err)
	}

	// Hash the verifier part before storing (CRITICAL SECURITY FIX)
	hashedToken, salt, err := s.hashToken(tokenParts.Verifier)
	if err != nil {
		return nil, fmt.Errorf("failed to hash refresh token: %w", err)
	}

	now := time.Now()
	session := &domain.Session{
<<<<<<< HEAD
		ID:           sessionID,
		UserID:       userID,
		RefreshToken: hashedToken, // Store hashed token
		Salt:         salt,        // Store salt
		DeviceID:     deviceID,
		IPAddress:    clientIP,
		UserAgent:    userAgent,
		ExpiresAt:    now.Add(30 * 24 * time.Hour), // 30 days
		CreatedAt:    now,
		LastUsedAt:   now,
		Revoked:      false,
=======
		ID:                   sessionID, // Use the provided sessionID instead of generating new one
		UserID:               userID,
		RefreshToken:         hashedToken, // Store hashed verifier
		RefreshTokenSelector: tokenParts.Selector,    // Store selector for O(1) lookup
		Salt:                 salt,        // Store salt
		DeviceID:             deviceID,
		IPAddress:            clientIP,
		UserAgent:            userAgent,
		ExpiresAt:            now.Add(30 * 24 * time.Hour), // 30 days
		CreatedAt:            now,
		LastUsedAt:           now,
		Revoked:              false,
>>>>>>> 4a3b6440
	}

	if err := s.repo.CreateSession(ctx, session); err != nil {
		return nil, fmt.Errorf("failed to create session: %w", err)
	}

	return session, nil
}

func (s *service) GetSession(ctx context.Context, sessionID string) (*domain.Session, error) {
	return s.repo.GetSession(ctx, sessionID)
}

func (s *service) GetUserSessions(ctx context.Context, userID string) ([]*domain.SessionInfo, error) {
	sessions, err := s.repo.ListUserSessions(ctx, userID)
	if err != nil {
		return nil, fmt.Errorf("failed to list sessions: %w", err)
	}

	sessionInfos := make([]*domain.SessionInfo, len(sessions))
	for i, session := range sessions {
		sessionInfos[i] = &domain.SessionInfo{
			ID:         session.ID,
			DeviceID:   session.DeviceID,
			IPAddress:  session.IPAddress,
			UserAgent:  session.UserAgent,
			CreatedAt:  session.CreatedAt,
			LastUsedAt: session.LastUsedAt,
			IsCurrent:  false, // TODO: Determine current session
		}

		// Parse user agent for better display
		if session.UserAgent != "" {
			// Simple parsing - in production use a proper UA parser
			if strings.Contains(session.UserAgent, "Chrome") {
				sessionInfos[i].Location = "Chrome Browser"
			} else if strings.Contains(session.UserAgent, "Firefox") {
				sessionInfos[i].Location = "Firefox Browser"
			} else if strings.Contains(session.UserAgent, "Safari") {
				sessionInfos[i].Location = "Safari Browser"
			}
		}
	}

	return sessionInfos, nil
}

func (s *service) RevokeSession(ctx context.Context, userID, sessionID string) error {
	// Verify session belongs to user
	session, err := s.repo.GetSession(ctx, sessionID)
	if err != nil {
		return fmt.Errorf("session not found: %w", err)
	}

	if session.UserID != userID {
		return fmt.Errorf("unauthorized")
	}

	// Blacklist refresh token
	if err := s.repo.BlacklistRefreshToken(ctx, session.RefreshToken, session.ExpiresAt); err != nil {
		s.logger.Error("failed to blacklist refresh token", "error", err)
	}

	// Delete session
	if err := s.repo.DeleteSession(ctx, sessionID); err != nil {
		return fmt.Errorf("failed to delete session: %w", err)
	}

	// Log security event
	s.logSecurityEvent(ctx, userID, "session_revoked", fmt.Sprintf("Session %s revoked", sessionID), "", "", "info")

	return nil
}

func (s *service) RevokeAllSessions(ctx context.Context, userID string, exceptSessionID string) error {
	// Get all user sessions
	sessions, err := s.repo.ListUserSessions(ctx, userID)
	if err != nil {
		return fmt.Errorf("failed to list sessions: %w", err)
	}

	// Blacklist all refresh tokens except current
	for _, session := range sessions {
		if session.ID != exceptSessionID {
			if err := s.repo.BlacklistRefreshToken(ctx, session.RefreshToken, session.ExpiresAt); err != nil {
				s.logger.Error("failed to blacklist refresh token", "error", err)
			}
		}
	}

	// Delete all sessions except current
	if err := s.repo.DeleteUserSessions(ctx, userID, exceptSessionID); err != nil {
		return fmt.Errorf("failed to delete sessions: %w", err)
	}

	// Log security event
	s.logSecurityEvent(ctx, userID, "all_sessions_revoked", "All sessions revoked except current", "", "", "warning")

	return nil
}

func (s *service) ValidateSession(ctx context.Context, sessionID, clientIP string) error {
	session, err := s.repo.GetSession(ctx, sessionID)
	if err != nil {
		return fmt.Errorf("session not found: %w", err)
	}

	// Check if expired
	if session.ExpiresAt.Before(time.Now()) {
		return fmt.Errorf("session expired")
	}

	// Check IP change (optional security measure)
	if session.IPAddress != clientIP {
		s.logSecurityEvent(ctx, session.UserID, "session_ip_changed",
			fmt.Sprintf("Session IP changed from %s to %s", session.IPAddress, clientIP),
			clientIP, session.UserAgent, "warning")
	}

	// Update last used
	session.LastUsedAt = time.Now()
	if err := s.repo.UpdateSession(ctx, session); err != nil {
		s.logger.Error("failed to update session last used", "error", err)
	}

	return nil
}

func (s *service) ValidateAccessToken(ctx context.Context, tokenString string) (*domain.Claims, error) {
	// Handle development tokens
	if strings.HasPrefix(tokenString, "dev_token_") {
		// For development mode, return mock claims
		return &domain.Claims{
			RegisteredClaims: jwt.RegisteredClaims{
				Subject:   "dev-user-1",
				ExpiresAt: jwt.NewNumericDate(time.Now().Add(24 * time.Hour)),
				IssuedAt:  jwt.NewNumericDate(time.Now()),
			},
			UserID:    "dev-user-1",
			Email:     "test@hexabase.com",
			Name:      "Test User",
			Provider:  "credentials",
			OrgIDs:    []string{"dev-org-1"}, // Include development organization
			SessionID: "dev-session-1",
		}, nil
	}

	// Get public key for production tokens
	publicKeyPEM, err := s.keyRepo.GetPublicKey()
	if err != nil {
		return nil, fmt.Errorf("failed to get public key: %w", err)
	}

	// Parse and validate token
	token, err := jwt.Parse(tokenString, func(token *jwt.Token) (interface{}, error) {
		// Verify signing method
		if _, ok := token.Method.(*jwt.SigningMethodRSA); !ok {
			return nil, fmt.Errorf("unexpected signing method: %v", token.Header["alg"])
		}

		// Parse public key
		publicKey, err := jwt.ParseRSAPublicKeyFromPEM(publicKeyPEM)
		if err != nil {
			return nil, fmt.Errorf("failed to parse public key: %w", err)
		}

		return publicKey, nil
	})

	if err != nil {
		return nil, fmt.Errorf("failed to parse token: %w", err)
	}

	if !token.Valid {
		return nil, fmt.Errorf("token is invalid")
	}

	// Extract claims
	mapClaims, ok := token.Claims.(jwt.MapClaims)
	if !ok {
		return nil, fmt.Errorf("failed to extract claims")
	}

	claims := &domain.Claims{
		RegisteredClaims: jwt.RegisteredClaims{
			Subject: mapClaims["sub"].(string),
			ExpiresAt: func() *jwt.NumericDate {
				if exp, ok := mapClaims["exp"].(float64); ok {
					return jwt.NewNumericDate(time.Unix(int64(exp), 0))
				}
				return nil
			}(),
			IssuedAt: func() *jwt.NumericDate {
				if iat, ok := mapClaims["iat"].(float64); ok {
					return jwt.NewNumericDate(time.Unix(int64(iat), 0))
				}
				return nil
			}(),
		},
		UserID:   mapClaims["sub"].(string),
		Email:    mapClaims["email"].(string),
		Name:     mapClaims["name"].(string),
		Provider: mapClaims["provider"].(string),
	}

	// Set SessionID if present
	if sessionID, ok := mapClaims["session_id"].(string); ok {
		claims.SessionID = sessionID
	} else {
		claims.SessionID = legacySessionID
	}

	// Extract org IDs if present
	if orgIDs, ok := mapClaims["org_ids"].([]interface{}); ok {
		claims.OrgIDs = make([]string, len(orgIDs))
		for i, id := range orgIDs {
			claims.OrgIDs[i] = id.(string)
		}
	}

	// Check if session is blocked (skip legacy sessions for backwards compatibility)
	if claims.SessionID != legacySessionID {
		blocked, err := s.repo.IsSessionBlocked(ctx, claims.SessionID)
		if err != nil {
			s.logger.Error("failed to check session blocklist", "error", err, "session_id", claims.SessionID)
			// If Redis is down, we cannot confirm session validity, so we must deny access.
			return nil, fmt.Errorf("could not verify session validity: upstream service unavailable: %w", err)
		} else if blocked {
			return nil, fmt.Errorf("session has been invalidated")
		}
	}

	return claims, nil
}

func (s *service) GenerateWorkspaceToken(ctx context.Context, userID, workspaceID string) (string, error) {
	// Verify user exists
	_, err := s.repo.GetUser(ctx, userID)
	if err != nil {
		return "", fmt.Errorf("user not found: %w", err)
	}

	// Get user's workspace groups
	groups, err := s.repo.GetUserWorkspaceGroups(ctx, userID, workspaceID)
	if err != nil {
		return "", fmt.Errorf("failed to get user groups: %w", err)
	}

	// Create workspace claims
	claims := &domain.WorkspaceClaims{
		RegisteredClaims: jwt.RegisteredClaims{
			Subject:   userID,
			ExpiresAt: jwt.NewNumericDate(time.Now().Add(1 * time.Hour)),
			IssuedAt:  jwt.NewNumericDate(time.Now()),
		},
		Subject:     userID,
		WorkspaceID: workspaceID,
		Groups:      groups,
	}

	// Get private key
	privateKeyPEM, err := s.keyRepo.GetPrivateKey()
	if err != nil {
		return "", fmt.Errorf("failed to get private key: %w", err)
	}

	// Parse private key
	privateKey, err := jwt.ParseRSAPrivateKeyFromPEM(privateKeyPEM)
	if err != nil {
		return "", fmt.Errorf("failed to parse private key: %w", err)
	}

	// Create token
	token := jwt.NewWithClaims(jwt.SigningMethodRS256, claims)
	tokenString, err := token.SignedString(privateKey)
	if err != nil {
		return "", fmt.Errorf("failed to sign token: %w", err)
	}

	return tokenString, nil
}

// generateTokenPairFromClaims creates a token pair from pre-generated claims
func (s *service) generateTokenPairFromClaims(ctx context.Context, claims *domain.Claims) (*domain.TokenPair, error) {
	// Use TokenManager to sign claims
	accessToken, err := s.tokenManager.SignClaims(claims)
	if err != nil {
		return nil, fmt.Errorf("failed to sign access token: %w", err)
	}

	// Generate refresh token
	refreshToken, err := s.generateRefreshToken()
	if err != nil {
		return nil, fmt.Errorf("failed to generate refresh token: %w", err)
	}

	// Calculate expiration time from claims
	var expiresIn int
	if claims.ExpiresAt != nil && claims.IssuedAt != nil {
		expiresIn = int(claims.ExpiresAt.Sub(claims.IssuedAt.Time).Seconds())
	} else {
		// Use configurable default instead of hardcoded value
		// TODO: Consider making this configurable per user/organization/session type
		expiresIn = s.defaultTokenExpiry
		s.logger.Warn("using default token expiry due to missing claims timestamps",
			"default_expiry_seconds", expiresIn,
			"user_id", claims.UserID,
		)
	}

	return &domain.TokenPair{
		AccessToken:  accessToken,
		RefreshToken: refreshToken,
		TokenType:    "Bearer",
		ExpiresIn:    expiresIn,
	}, nil
}

// generateRefreshToken generates a new refresh token in selector.verifier format
func (s *service) generateRefreshToken() (string, error) {
	// Generate selector (16 bytes = 22 chars base64)
	selectorBytes := make([]byte, 16)
	if _, err := rand.Read(selectorBytes); err != nil {
		return "", fmt.Errorf("failed to generate selector: %w", err)
	}
	selector := base64.URLEncoding.EncodeToString(selectorBytes)

	// Generate verifier (32 bytes = 43 chars base64)
	verifierBytes := make([]byte, 32)
	if _, err := rand.Read(verifierBytes); err != nil {
		return "", fmt.Errorf("failed to generate verifier: %w", err)
	}
	verifier := base64.URLEncoding.EncodeToString(verifierBytes)

	// Return in selector.verifier format for O(1) lookup
	return s.buildRefreshToken(selector, verifier), nil
}

func (s *service) RevokeRefreshToken(ctx context.Context, refreshToken string) error {
	// Get session to find expiry
	session, err := s.getSessionByRefreshToken(ctx, refreshToken)
	if err != nil {
		return fmt.Errorf("session not found: %w", err)
	}

	// Blacklist token
	if err := s.repo.BlacklistRefreshToken(ctx, refreshToken, session.ExpiresAt); err != nil {
		return fmt.Errorf("failed to blacklist refresh token: %w", err)
	}

	return nil
}

func (s *service) InvalidateSession(ctx context.Context, sessionID string) error {
	// Get session to determine TTL
	session, err := s.repo.GetSession(ctx, sessionID)
	if err != nil {
		// If session doesn't exist, it's already effectively invalidated
		s.logger.Warn("session not found during invalidation", "session_id", sessionID, "error", err)
		return nil // Don't return error for missing sessions during logout
	}

	// Block session in Redis with TTL matching session expiry
	if err := s.repo.BlockSession(ctx, sessionID, session.ExpiresAt); err != nil {
		return fmt.Errorf("failed to block session: %w", err)
	}

	// Log security event for session invalidation
	s.logSecurityEvent(ctx, session.UserID, "session_invalidated", "Session manually invalidated", "", "", "info")

	return nil
}

func (s *service) GetUser(ctx context.Context, userID string) (*domain.User, error) {
	return s.repo.GetUser(ctx, userID)
}

func (s *service) GetCurrentUser(ctx context.Context, token string) (*domain.User, error) {
	// Validate token and get claims
	claims, err := s.ValidateAccessToken(ctx, token)
	if err != nil {
		return nil, fmt.Errorf("invalid token: %w", err)
	}

	// Get user
	user, err := s.repo.GetUser(ctx, claims.UserID)
	if err != nil {
		return nil, fmt.Errorf("user not found: %w", err)
	}

	return user, nil
}

func (s *service) UpdateUserProfile(ctx context.Context, userID string, updates map[string]interface{}) (*domain.User, error) {
	user, err := s.repo.GetUser(ctx, userID)
	if err != nil {
		return nil, fmt.Errorf("user not found: %w", err)
	}

	// Apply updates
	if displayName, ok := updates["display_name"].(string); ok {
		user.DisplayName = displayName
	}
	if avatarURL, ok := updates["avatar_url"].(string); ok {
		user.AvatarURL = avatarURL
	}

	user.UpdatedAt = time.Now()

	if err := s.repo.UpdateUser(ctx, user); err != nil {
		return nil, fmt.Errorf("failed to update user: %w", err)
	}

	return user, nil
}

func (s *service) LogSecurityEvent(ctx context.Context, event *domain.SecurityEvent) error {
	event.ID = uuid.New().String()
	event.CreatedAt = time.Now()

	if err := s.repo.CreateSecurityEvent(ctx, event); err != nil {
		return fmt.Errorf("failed to log security event: %w", err)
	}

	return nil
}

func (s *service) GetSecurityLogs(ctx context.Context, filter domain.SecurityLogFilter) ([]*domain.SecurityEvent, error) {
	return s.repo.ListSecurityEvents(ctx, filter)
}

func (s *service) GetJWKS(ctx context.Context) ([]byte, error) {
	return s.keyRepo.GetJWKS()
}

<<<<<<< HEAD
=======
func (s *service) GetOIDCConfiguration(ctx context.Context) (map[string]interface{}, error) {
	// Return OIDC discovery document
	config := map[string]interface{}{
		"issuer":                                "https://api.hexabase-kaas.io",
		"authorization_endpoint":                "https://api.hexabase-kaas.io/auth/authorize",
		"token_endpoint":                        "https://api.hexabase-kaas.io/auth/token",
		"userinfo_endpoint":                     "https://api.hexabase-kaas.io/auth/userinfo",
		"jwks_uri":                              "https://api.hexabase-kaas.io/.well-known/jwks.json",
		"response_types_supported":              []string{"code"},
		"subject_types_supported":               []string{"public"},
		"id_token_signing_alg_values_supported": []string{"RS256"},
		"scopes_supported":                      []string{"openid", "profile", "email"},
		"token_endpoint_auth_methods_supported": []string{"client_secret_basic"},
		"claims_supported": []string{
			"sub", "email", "name", "picture", "provider", "org_ids",
		},
	}

	return config, nil
}

>>>>>>> 4a3b6440
func (s *service) verifyAuthState(authState *domain.AuthState, clientIP string) error {
	// Check expiry
	if authState.ExpiresAt.Before(time.Now()) {
		return fmt.Errorf("auth state expired")
	}

	// Optionally check IP
	// if authState.ClientIP != clientIP {
	// 	return fmt.Errorf("client IP mismatch")
	// }

	return nil
}

func (s *service) verifyPKCE(authState *domain.AuthState, codeVerifier string) error {
	if authState.CodeChallenge == "" {
		return nil // PKCE not required
	}

	// Verify code verifier matches stored challenge
	// Use RawURLEncoding (no padding) as required by RFC 7636
	h := sha256.New()
	h.Write([]byte(codeVerifier))
	computedChallenge := base64.RawURLEncoding.EncodeToString(h.Sum(nil))

	if computedChallenge != authState.CodeChallenge {
		s.logger.Warn("PKCE verification failed", "state", authState.State)
		return fmt.Errorf("PKCE verification failed")
	}

	return nil
}

func (s *service) StoreAuthState(ctx context.Context, state *domain.AuthState) error {
	return s.repo.StoreAuthState(ctx, state)
}

// Helper functions

func (s *service) generateTokenPair(ctx context.Context, user *domain.User, sessionID string) (*domain.TokenPair, error) {
	// Get user's organizations
	orgIDs, err := s.repo.GetUserOrganizations(ctx, user.ID)
	if err != nil {
		s.logger.Warn("failed to get user organizations", "error", err)
		orgIDs = []string{}
	}

	// Create domain claims
	now := time.Now()
	claims := &domain.Claims{
		RegisteredClaims: jwt.RegisteredClaims{
			Subject:   user.ID,
			IssuedAt:  jwt.NewNumericDate(now),
			ExpiresAt: jwt.NewNumericDate(now.Add(15 * time.Minute)),
			Issuer:    "https://api.hexabase-kaas.io",
			Audience:  []string{"hexabase-api"},
		},
		UserID:    user.ID,
		Email:     user.Email,
		Name:      user.DisplayName,
		Provider:  user.Provider,
		OrgIDs:    orgIDs,
		SessionID: sessionID,
	}

	// Use common token pair generation logic
	return s.generateTokenPairFromClaims(ctx, claims)
}

func (s *service) logSecurityEvent(ctx context.Context, userID, eventType, description, ipAddress, userAgent, level string) {
	event := &domain.SecurityEvent{
		ID:          uuid.New().String(),
		UserID:      userID,
		EventType:   eventType,
		Description: description,
		IPAddress:   ipAddress,
		UserAgent:   userAgent,
		Level:       level,
		CreatedAt:   time.Now(),
	}

	if err := s.repo.CreateSecurityEvent(ctx, event); err != nil {
		s.logger.Error("failed to log security event", "error", err)
	}
}

func (s *service) GenerateInternalAIOpsToken(ctx context.Context, userID string, orgIDs []string, activeWorkspaceID string) (string, error) {
	claims := &InternalAIOpsClaims{
		RegisteredClaims: jwt.RegisteredClaims{
			Subject:   userID,
			ExpiresAt: jwt.NewNumericDate(time.Now().Add(10 * time.Second)), // Very short-lived
			IssuedAt:  jwt.NewNumericDate(time.Now()),
			Issuer:    "hexabase-control-plane",
			Audience:  jwt.ClaimStrings{"hexabase-aiops-service"},
		},
		UserID:            userID,
		OrgIDs:            orgIDs,
		ActiveWorkspaceID: activeWorkspaceID,
		TokenType:         "internal-aiops-v1",
	}

	privateKeyPEM, err := s.keyRepo.GetPrivateKey()
	if err != nil {
		return "", fmt.Errorf("failed to get private key for internal token: %w", err)
	}

	privateKey, err := jwt.ParseRSAPrivateKeyFromPEM(privateKeyPEM)
	if err != nil {
		return "", fmt.Errorf("failed to parse private key for internal token: %w", err)
	}

	token := jwt.NewWithClaims(jwt.SigningMethodRS256, claims)
	tokenString, err := token.SignedString(privateKey)
	if err != nil {
		return "", fmt.Errorf("failed to sign internal token: %w", err)
	}

	return tokenString, nil
}

// hashToken applies business validation and delegates to repository for crypto operations
func (s *service) hashToken(token string) (hashedToken string, salt string, err error) {
	// Business validation
	if token == "" {
		return "", "", fmt.Errorf("token cannot be empty")
	}

	if len(token) < 8 {
		return "", "", fmt.Errorf("token must be at least 8 characters long for security")
	}

	// Delegate to repository for crypto implementation
	hashedToken, salt, err = s.repo.HashToken(token)
	if err != nil {
		return "", "", fmt.Errorf("failed to hash token: %w", err)
	}

	// Business validation: ensure output meets security requirements
	if len(hashedToken) != 64 || len(salt) != 64 {
		return "", "", fmt.Errorf("hash generation failed security validation")
	}

	return hashedToken, salt, nil
}

// verifyToken applies business validation and delegates to repository for crypto operations
func (s *service) verifyToken(plainToken, hashedToken, salt string) bool {
	// Business validation
	if plainToken == "" || hashedToken == "" || salt == "" {
		return false
	}

	// Business rule: tokens must meet minimum security requirements
	if len(plainToken) < 8 {
		return false
	}

	// Business validation: hash and salt must be proper format
	if len(hashedToken) != 64 || len(salt) != 64 {
		return false
	}

	// Delegate to repository for crypto verification
	return s.repo.VerifyToken(plainToken, hashedToken, salt)
}

// getSessionByRefreshToken implements optimized session lookup using selector/verifier pattern
func (s *service) getSessionByRefreshToken(ctx context.Context, refreshToken string) (*domain.Session, error) {
	s.logger.Info("getSessionByRefreshToken called", "token_length", len(refreshToken))

	// Parse refresh token in selector.verifier format for O(1) lookup
	tokenParts, err := s.parseRefreshToken(refreshToken)
	if err != nil {
		s.logger.Warn("failed to parse refresh token", "error", err, "token_length", len(refreshToken))
		return nil, err
	}

	s.logger.Debug("parsed refresh token", "selector", tokenParts.Selector, "verifier_length", len(tokenParts.Verifier))

	// Create temporary session for validation
	tempSession := &domain.Session{RefreshTokenSelector: tokenParts.Selector}
	if err := tempSession.ValidateRefreshTokenSelector(); err != nil {
		s.logger.Warn("refresh token selector validation failed", "error", err, "selector", tokenParts.Selector)
		return nil, fmt.Errorf("invalid refresh token format: %w", err)
	}

	// O(1) database lookup using selector
	session, err := s.repo.GetSessionByRefreshTokenSelector(ctx, tokenParts.Selector)
	if err != nil {
		s.logger.Warn("session lookup failed", "error", err, "selector", tokenParts.Selector)
		return nil, fmt.Errorf("session not found")
	}

	s.logger.Debug("found session", "session_id", session.ID, "has_salt", session.Salt != "")

	// Verify the verifier part using crypto hash comparison
	if session.Salt != "" && s.verifyToken(tokenParts.Verifier, session.RefreshToken, session.Salt) {
		s.logger.Debug("token verification successful")
		return session, nil
	}

	s.logger.Warn("token verification failed", "has_salt", session.Salt != "", "verifier_length", len(tokenParts.Verifier))
	return nil, fmt.Errorf("session not found")
}

// Helper functions for refresh token processing

// parseRefreshToken parses a refresh token into selector and verifier components
func (s *service) parseRefreshToken(refreshToken string) (*RefreshTokenParts, error) {
	parts := strings.Split(refreshToken, refreshTokenSeparator)
	if len(parts) != refreshTokenExpectedParts || parts[0] == "" || parts[1] == "" {
		return nil, fmt.Errorf("invalid refresh token format: expected selector%sverifier", refreshTokenSeparator)
	}

	return &RefreshTokenParts{
		Selector: parts[0],
		Verifier: parts[1],
	}, nil
}

// buildRefreshToken combines selector and verifier into a refresh token
func (s *service) buildRefreshToken(selector, verifier string) string {
	return selector + refreshTokenSeparator + verifier
}<|MERGE_RESOLUTION|>--- conflicted
+++ resolved
@@ -342,19 +342,6 @@
 
 	now := time.Now()
 	session := &domain.Session{
-<<<<<<< HEAD
-		ID:           sessionID,
-		UserID:       userID,
-		RefreshToken: hashedToken, // Store hashed token
-		Salt:         salt,        // Store salt
-		DeviceID:     deviceID,
-		IPAddress:    clientIP,
-		UserAgent:    userAgent,
-		ExpiresAt:    now.Add(30 * 24 * time.Hour), // 30 days
-		CreatedAt:    now,
-		LastUsedAt:   now,
-		Revoked:      false,
-=======
 		ID:                   sessionID, // Use the provided sessionID instead of generating new one
 		UserID:               userID,
 		RefreshToken:         hashedToken, // Store hashed verifier
@@ -367,7 +354,6 @@
 		CreatedAt:            now,
 		LastUsedAt:           now,
 		Revoked:              false,
->>>>>>> 4a3b6440
 	}
 
 	if err := s.repo.CreateSession(ctx, session); err != nil {
@@ -803,30 +789,6 @@
 	return s.keyRepo.GetJWKS()
 }
 
-<<<<<<< HEAD
-=======
-func (s *service) GetOIDCConfiguration(ctx context.Context) (map[string]interface{}, error) {
-	// Return OIDC discovery document
-	config := map[string]interface{}{
-		"issuer":                                "https://api.hexabase-kaas.io",
-		"authorization_endpoint":                "https://api.hexabase-kaas.io/auth/authorize",
-		"token_endpoint":                        "https://api.hexabase-kaas.io/auth/token",
-		"userinfo_endpoint":                     "https://api.hexabase-kaas.io/auth/userinfo",
-		"jwks_uri":                              "https://api.hexabase-kaas.io/.well-known/jwks.json",
-		"response_types_supported":              []string{"code"},
-		"subject_types_supported":               []string{"public"},
-		"id_token_signing_alg_values_supported": []string{"RS256"},
-		"scopes_supported":                      []string{"openid", "profile", "email"},
-		"token_endpoint_auth_methods_supported": []string{"client_secret_basic"},
-		"claims_supported": []string{
-			"sub", "email", "name", "picture", "provider", "org_ids",
-		},
-	}
-
-	return config, nil
-}
-
->>>>>>> 4a3b6440
 func (s *service) verifyAuthState(authState *domain.AuthState, clientIP string) error {
 	// Check expiry
 	if authState.ExpiresAt.Before(time.Now()) {
